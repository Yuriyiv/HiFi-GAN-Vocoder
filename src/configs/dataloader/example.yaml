_target_: torch.utils.data.DataLoader
<<<<<<< HEAD
batch_size: 10 #10
=======
batch_size: 10
>>>>>>> 2ec26fa5
num_workers: 4
pin_memory: True<|MERGE_RESOLUTION|>--- conflicted
+++ resolved
@@ -1,8 +1,4 @@
 _target_: torch.utils.data.DataLoader
-<<<<<<< HEAD
-batch_size: 10 #10
-=======
 batch_size: 10
->>>>>>> 2ec26fa5
 num_workers: 4
 pin_memory: True