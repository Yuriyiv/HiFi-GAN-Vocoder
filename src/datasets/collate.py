from typing import Dict, List

import torch
from torch import Tensor
from torch.nn.utils.rnn import pad_sequence


def collate_fn(dataset_items: List[Dict]) -> Dict[str, Tensor]:
    """
    Collate and pad fields in the dataset items.
    Converts individual items into a batch.

    Args:
        dataset_items (list[dict]): list of objects from
            dataset.__getitem__.
    Returns:
        result_batch (dict[Tensor]): dict, containing batch-version
            of the tensors.
    """
    audios = [item["audio"].squeeze(0) for item in dataset_items]
<<<<<<< HEAD
    # [1, num_samples] -> [num_samples]
    # [num_samples_1, num_samples_2, ..., num_samples_N]
=======
    # Each audio: [1, num_samples] -> [num_samples]
    # audios list: [num_samples_1, num_samples_2, ..., num_samples_N]
>>>>>>> 2ec26fa5

    # [1, freq_bins, time_steps] -> [freq_bins, time_steps]
    spectrograms = [
        item["spectrogram"].squeeze(0).transpose(0, 1) for item in dataset_items
    ]
<<<<<<< HEAD
    # spectrograms list: [time_steps_1, freq_bins], [time_steps_2, freq_bins], ..., [time_steps_N, freq_bins]
=======
    # [time_steps_1, freq_bins], [time_steps_2, freq_bins], ..., [time_steps_N, freq_bins]
>>>>>>> 2ec26fa5

    text_encoded = [item["text_encoded"].squeeze(0) for item in dataset_items]
    # [1, sequence_length] -> [sequence_length]
    # [sequence_length_1, sequence_length_2, ..., sequence_length_N]

    texts = [item["text"] for item in dataset_items]
    audio_paths = [item["audio_path"] for item in dataset_items]
<<<<<<< HEAD
    audio_padded = pad_sequence(audios, batch_first=True, padding_value=0)

    spectrogram_padded = pad_sequence(spectrograms, batch_first=True, padding_value=0)
    spectrogram_padded = spectrogram_padded.transpose(1, 2)
    text_encoded_padded = pad_sequence(text_encoded, batch_first=True, padding_value=0)

    audio_lengths = torch.tensor([x.size(0) for x in audios], dtype=torch.long)
=======

    audio_padded = pad_sequence(audios, batch_first=True, padding_value=0)
    # audio_padded shape: [batch_size, max_audio_length]

    spectrogram_padded = pad_sequence(spectrograms, batch_first=True, padding_value=0)
    # spectrogram_padded shape (after padding): [batch_size, max_time_steps, freq_bins]

    # Transpose back to [freq_bins, max_time_steps]
    spectrogram_padded = spectrogram_padded.transpose(1, 2)
    # spectrogram_padded shape: [batch_size, freq_bins, max_time_steps]

    # Pad the text sequences to the length of the longest text_encoded sequence
    text_encoded_padded = pad_sequence(text_encoded, batch_first=True, padding_value=0)
    # text_encoded_padded shape: [batch_size, max_sequence_length]

    audio_lengths = torch.tensor([x.size(0) for x in audios], dtype=torch.long)
    # audio_lengths shape: [batch_size]

>>>>>>> 2ec26fa5
    spectrogram_lengths = torch.tensor(
        [x.size(0) for x in spectrograms], dtype=torch.long
    )
    # spectrogram_lengths shape: [batch_size] (time_steps)
<<<<<<< HEAD
    text_lengths = torch.tensor([x.size(0) for x in text_encoded], dtype=torch.long)
    # [batch_size, max_audio_length]

=======

    text_lengths = torch.tensor([x.size(0) for x in text_encoded], dtype=torch.long)
    # text_lengths shape: [batch_size]

    # [batch_size, max_audio_length]
>>>>>>> 2ec26fa5
    audio_attention_mask = (audio_padded != 0).float()

    # [batch_size, max_time_steps]
    # we check if any freq_bin is non-zero at each time_step
    spectrogram_attention_mask = (spectrogram_padded.sum(dim=1) != 0).float()
<<<<<<< HEAD
=======

>>>>>>> 2ec26fa5
    text_attention_mask = (text_encoded_padded != 0).float()
    # [batch_size, max_sequence_length]

    result_batch = {
        "audio": audio_padded,  # [batch_size, max_audio_length]
        "audio_length": audio_lengths,  # [batch_size]
        "audio_attention_mask": audio_attention_mask,  # [batch_size, max_audio_length]
        "spectrogram": spectrogram_padded,  # [batch_size, freq_bins, max_time_steps]
        "spectrogram_length": spectrogram_lengths,  # [batch_size]
        "spectrogram_attention_mask": spectrogram_attention_mask,  # [batch_size, max_time_steps]
        "text_encoded": text_encoded_padded,  # [batch_size, max_sequence_length]
        "text_encoded_length": text_lengths,  # [batch_size]
        "text_attention_mask": text_attention_mask,  # [batch_size, max_sequence_length]
        "text": texts,
        "audio_path": audio_paths,
    }

    return result_batch<|MERGE_RESOLUTION|>--- conflicted
+++ resolved
@@ -18,23 +18,14 @@
             of the tensors.
     """
     audios = [item["audio"].squeeze(0) for item in dataset_items]
-<<<<<<< HEAD
-    # [1, num_samples] -> [num_samples]
-    # [num_samples_1, num_samples_2, ..., num_samples_N]
-=======
     # Each audio: [1, num_samples] -> [num_samples]
     # audios list: [num_samples_1, num_samples_2, ..., num_samples_N]
->>>>>>> 2ec26fa5
 
     # [1, freq_bins, time_steps] -> [freq_bins, time_steps]
     spectrograms = [
         item["spectrogram"].squeeze(0).transpose(0, 1) for item in dataset_items
     ]
-<<<<<<< HEAD
-    # spectrograms list: [time_steps_1, freq_bins], [time_steps_2, freq_bins], ..., [time_steps_N, freq_bins]
-=======
     # [time_steps_1, freq_bins], [time_steps_2, freq_bins], ..., [time_steps_N, freq_bins]
->>>>>>> 2ec26fa5
 
     text_encoded = [item["text_encoded"].squeeze(0) for item in dataset_items]
     # [1, sequence_length] -> [sequence_length]
@@ -42,7 +33,6 @@
 
     texts = [item["text"] for item in dataset_items]
     audio_paths = [item["audio_path"] for item in dataset_items]
-<<<<<<< HEAD
     audio_padded = pad_sequence(audios, batch_first=True, padding_value=0)
 
     spectrogram_padded = pad_sequence(spectrograms, batch_first=True, padding_value=0)
@@ -50,50 +40,18 @@
     text_encoded_padded = pad_sequence(text_encoded, batch_first=True, padding_value=0)
 
     audio_lengths = torch.tensor([x.size(0) for x in audios], dtype=torch.long)
-=======
-
-    audio_padded = pad_sequence(audios, batch_first=True, padding_value=0)
-    # audio_padded shape: [batch_size, max_audio_length]
-
-    spectrogram_padded = pad_sequence(spectrograms, batch_first=True, padding_value=0)
-    # spectrogram_padded shape (after padding): [batch_size, max_time_steps, freq_bins]
-
-    # Transpose back to [freq_bins, max_time_steps]
-    spectrogram_padded = spectrogram_padded.transpose(1, 2)
-    # spectrogram_padded shape: [batch_size, freq_bins, max_time_steps]
-
-    # Pad the text sequences to the length of the longest text_encoded sequence
-    text_encoded_padded = pad_sequence(text_encoded, batch_first=True, padding_value=0)
-    # text_encoded_padded shape: [batch_size, max_sequence_length]
-
-    audio_lengths = torch.tensor([x.size(0) for x in audios], dtype=torch.long)
-    # audio_lengths shape: [batch_size]
-
->>>>>>> 2ec26fa5
     spectrogram_lengths = torch.tensor(
         [x.size(0) for x in spectrograms], dtype=torch.long
     )
     # spectrogram_lengths shape: [batch_size] (time_steps)
-<<<<<<< HEAD
     text_lengths = torch.tensor([x.size(0) for x in text_encoded], dtype=torch.long)
     # [batch_size, max_audio_length]
 
-=======
-
-    text_lengths = torch.tensor([x.size(0) for x in text_encoded], dtype=torch.long)
-    # text_lengths shape: [batch_size]
-
-    # [batch_size, max_audio_length]
->>>>>>> 2ec26fa5
     audio_attention_mask = (audio_padded != 0).float()
 
     # [batch_size, max_time_steps]
     # we check if any freq_bin is non-zero at each time_step
     spectrogram_attention_mask = (spectrogram_padded.sum(dim=1) != 0).float()
-<<<<<<< HEAD
-=======
-
->>>>>>> 2ec26fa5
     text_attention_mask = (text_encoded_padded != 0).float()
     # [batch_size, max_sequence_length]
 
